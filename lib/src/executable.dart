// Copyright 2016 Google Inc. Use of this source code is governed by an
// MIT-style license that can be found in the LICENSE file or at
// https://opensource.org/licenses/MIT.

import 'dart:async';
import 'dart:isolate';

import 'package:cli_repl/cli_repl.dart';
import 'package:dart2_constant/convert.dart' as convert;
import 'package:source_maps/source_maps.dart';
import 'package:stack_trace/stack_trace.dart';

import '../sass.dart';
<<<<<<< HEAD
import 'ast/sass/expression.dart';
import 'ast/sass/statement/variable_declaration.dart';
=======
import 'ast/sass.dart';
import 'async_import_cache.dart';
>>>>>>> ad73a91f
import 'exception.dart';
import 'executable_options.dart';
import 'import_cache.dart';
import 'io.dart';
import 'util/path.dart';
<<<<<<< HEAD
import 'value.dart' as internal;
import 'visitor/evaluate.dart';
=======
import 'visitor/async_evaluate.dart';
import 'visitor/evaluate.dart';
import 'visitor/serialize.dart';
>>>>>>> ad73a91f

main(List<String> args) async {
  var printedError = false;

  // Prints [error] to stderr, along with a preceding newline if anything else
  // has been printed to stderr.
  //
  // If [trace] is passed, its terse representation is printed after the error.
  void printError(String error, StackTrace stackTrace) {
    if (printedError) stderr.writeln();
    printedError = true;
    stderr.writeln(error);

    if (stackTrace != null) {
      stderr.writeln();
      stderr.writeln(new Trace.from(stackTrace).terse.toString().trimRight());
    }
  }

  ExecutableOptions options;
  try {
    options = new ExecutableOptions.parse(args);
    if (options.version) {
      print(await _loadVersion());
      exitCode = 0;
      return;
    }

<<<<<<< HEAD
    if (options.interactive) {
      _repl(options);
      return;
    }

    try {
      SingleMapping sourceMap;
      var sourceMapCallback =
          options.emitSourceMap ? (SingleMapping map) => sourceMap = map : null;

      var text =
          options.readFromStdin ? await readStdin() : readFile(options.source);
      var url = options.readFromStdin ? null : p.toUri(options.source);
      var importer = new FilesystemImporter('.');
      String css;
      if (options.asynchronous) {
        css = await compileStringAsync(text,
            indented: options.indented,
            logger: options.logger,
            style: options.style,
            importer: importer,
            loadPaths: options.loadPaths,
            url: url,
            sourceMap: sourceMapCallback);
      } else {
        css = compileString(text,
            indented: options.indented,
            logger: options.logger,
            style: options.style,
            importer: importer,
            loadPaths: options.loadPaths,
            url: url,
            sourceMap: sourceMapCallback);
      }

      css += _writeSourceMap(options, sourceMap);
      if (options.writeToStdout) {
        if (css.isNotEmpty) print(css);
      } else {
        ensureDir(p.dirname(options.destination));
        writeFile(options.destination, css + "\n");
      }
    } on SassException catch (error, stackTrace) {
      stderr.writeln(error.toString(color: options.color));

      if (options.trace) {
        stderr.writeln();
        stderr.write(new Trace.from(stackTrace).terse.toString());
        stderr.flush();
      }

      // Exit code 65 indicates invalid data per
      // http://www.freebsd.org/cgi/man.cgi?query=sysexits.
      exitCode = 65;
    } on FileSystemException catch (error, stackTrace) {
      stderr.writeln(
          "Error reading ${p.relative(error.path)}: ${error.message}.");

      // Error 66 indicates no input.
      exitCode = 66;

      if (options.trace) {
        stderr.writeln();
        stderr.write(new Trace.from(stackTrace).terse.toString());
        stderr.flush();
=======
    var importCache = new ImportCache([],
        loadPaths: options.loadPaths, logger: options.logger);
    for (var source in options.sourcesToDestinations.keys) {
      var destination = options.sourcesToDestinations[source];
      try {
        await _compileStylesheet(options, importCache, source, destination);
      } on SassException catch (error, stackTrace) {
        printError(error.toString(color: options.color),
            options.trace ? stackTrace : null);

        // Exit code 65 indicates invalid data per
        // http://www.freebsd.org/cgi/man.cgi?query=sysexits.
        //
        // We let exitCode 66 take precedence for deterministic behavior.
        if (exitCode != 66) exitCode = 65;
      } on FileSystemException catch (error, stackTrace) {
        printError("Error reading ${p.relative(error.path)}: ${error.message}.",
            options.trace ? stackTrace : null);

        // Error 66 indicates no input.
        exitCode = 66;
>>>>>>> ad73a91f
      }
    }
  } on UsageException catch (error) {
    print("${error.message}\n");
    print("Usage: sass <input.scss> [output.css]\n"
        "       sass <input.scss>:<output.css> <input/>:<output/>\n");
    print(ExecutableOptions.usage);
    exitCode = 64;
  } catch (error, stackTrace) {
    var buffer = new StringBuffer();
    if (options != null && options.color) buffer.write('\u001b[31m\u001b[1m');
    buffer.write('Unexpected exception:');
    if (options != null && options.color) buffer.write('\u001b[0m');
    buffer.writeln();
    buffer.writeln(error);

    printError(buffer.toString(), stackTrace);
    exitCode = 255;
  }
}

/// Loads and returns the current version of Sass.
Future<String> _loadVersion() async {
  var version = const String.fromEnvironment('version');
  if (const bool.fromEnvironment('node')) {
    version += " compiled with dart2js "
        "${const String.fromEnvironment('dart-version')}";
  }
  if (version != null) return version;

  var libDir =
      p.fromUri(await Isolate.resolvePackageUri(Uri.parse('package:sass/')));
  var pubspec = readFile(p.join(libDir, '..', 'pubspec.yaml'));
  return pubspec
      .split("\n")
      .firstWhere((line) => line.startsWith('version: '))
      .split(" ")
      .last;
}

/// Compiles the stylesheet at [source] to [destination].
///
/// Loads files from [importCache] when possible.
///
/// If [source] is `null`, that indicates that the stylesheet should be read
/// from stdin. If [destination] is `null`, that indicates that the stylesheet
/// should be emitted to stdout.
Future _compileStylesheet(ExecutableOptions options, ImportCache importCache,
    String source, String destination) async {
  var stylesheet = await _parseStylesheet(options, importCache, source);
  var importer = new FilesystemImporter('.');
  var evaluateResult = options.asynchronous
      ? await evaluateAsync(stylesheet,
          importCache: new AsyncImportCache([],
              loadPaths: options.loadPaths, logger: options.logger),
          importer: importer,
          logger: options.logger,
          sourceMap: options.emitSourceMap)
      : await evaluate(stylesheet,
          importCache: importCache,
          importer: importer,
          logger: options.logger,
          sourceMap: options.emitSourceMap);

  var serializeResult = serialize(evaluateResult.stylesheet,
      style: options.style, sourceMap: options.emitSourceMap);

  var css = serializeResult.css;
  css += _writeSourceMap(options, serializeResult.sourceMap, destination);
  if (destination == null) {
    if (css.isNotEmpty) print(css);
  } else {
    ensureDir(p.dirname(destination));
    writeFile(destination, css + "\n");
  }
}

/// Parses [source] according to [options], loading it from [importCache] if
/// possible.
///
/// Returns the parsed [Stylesheet].
Future<Stylesheet> _parseStylesheet(
    ExecutableOptions options, ImportCache importCache, String source) async {
  // Import from the cache if possible so it caches the file in case anything
  // else imports it.
  if (source != null && options.indented == null) {
    return importCache.importCanonical(new FilesystemImporter('.'),
        p.toUri(p.absolute(source)), p.toUri(source));
  }

  var text = source == null ? await readStdin() : readFile(source);
  var url = source == null ? null : p.toUri(source);
  return options.indented ?? (source != null && p.extension(source) == '.sass')
      ? new Stylesheet.parseSass(text, url: url, logger: options.logger)
      : new Stylesheet.parseScss(text, url: url, logger: options.logger);
}

/// Writes the source map given by [mapping] to disk (if necessary) according to
/// [options].
///
/// The [destination] is the path where the CSS file associated with this source
/// map will be written. If it's `null`, that indicates that the CSS will be
/// printed to stdout.
///
/// Returns the source map comment to add to the end of the CSS file.
String _writeSourceMap(
    ExecutableOptions options, SingleMapping sourceMap, String destination) {
  if (sourceMap == null) return "";

  if (destination != null) {
    sourceMap.targetUrl = p.toUri(p.basename(destination)).toString();
  }

  for (var i = 0; i < sourceMap.urls.length; i++) {
    var url = sourceMap.urls[i];

    // The special URL "" indicates a file that came from stdin.
    if (url == "") continue;

    sourceMap.urls[i] =
        options.sourceMapUrl(Uri.parse(url), destination).toString();
  }
  var sourceMapText = convert.json
      .encode(sourceMap.toJson(includeSourceContents: options.embedSources));

  Uri url;
  if (options.embedSourceMap) {
    url = new Uri.dataFromString(sourceMapText, mimeType: 'application/json');
  } else {
    var sourceMapPath = destination + '.map';
    ensureDir(p.dirname(sourceMapPath));
    writeFile(sourceMapPath, sourceMapText);

    url = p.toUri(sourceMapPath);
  }

  return (options.style == OutputStyle.compressed ? '' : '\n\n') +
      '/*# sourceMappingURL=$url */';
}

/// Runs an interactive SassScript shell.
_repl(ExecutableOptions options) async {
  var repl = new Repl(prompt: '>> ');
  var variables = <String, internal.Value>{};
  await for (String line in repl.runAsync()) {
    if (line.trim().isEmpty) continue;
    try {
      Expression expression;
      VariableDeclaration declaration;
      try {
        declaration = new VariableDeclaration.parse(line);
        expression = declaration.expression;
      } on SassFormatException {
        expression = new Expression.parse(line);
      }
      var result = evaluateExpression(expression, variables: variables);
      if (declaration != null) {
        variables[declaration.name] = result;
      }
      print(result);
    } on SassException catch (error, stackTrace) {
      var highlighted = error.span.highlight();
      var arrows = highlighted.split('\n').last.trimRight();
      var buffer = new StringBuffer();
      if (options.color) buffer.write("\u001b[31m"); // set color to red
      if (options.color && arrows.length <= line.length) {
        int start = arrows.length - arrows.trimLeft().length;
        buffer.write("\u001b[1F"); // move to start of input line
        buffer.write("\u001b[${start + 3}C"); // move to start of error
        buffer.write(line.substring(start, arrows.length)); // write bad input
        buffer.write("\n"); // move to start of output line
      }
      buffer.write(" " * repl.prompt.length); // align with start of input
      buffer.writeln(arrows);
      if (options.color) buffer.write("\u001b[0m"); // clear color
      buffer.writeln("Error: ${error.message}");
      if (options.trace) {
        buffer.write(new Trace.from(stackTrace).terse);
      }
      print(buffer.toString().trimRight());
    }
  }
}<|MERGE_RESOLUTION|>--- conflicted
+++ resolved
@@ -11,26 +11,19 @@
 import 'package:stack_trace/stack_trace.dart';
 
 import '../sass.dart';
-<<<<<<< HEAD
+import 'ast/sass.dart';
 import 'ast/sass/expression.dart';
 import 'ast/sass/statement/variable_declaration.dart';
-=======
-import 'ast/sass.dart';
 import 'async_import_cache.dart';
->>>>>>> ad73a91f
 import 'exception.dart';
 import 'executable_options.dart';
 import 'import_cache.dart';
 import 'io.dart';
 import 'util/path.dart';
-<<<<<<< HEAD
 import 'value.dart' as internal;
-import 'visitor/evaluate.dart';
-=======
 import 'visitor/async_evaluate.dart';
 import 'visitor/evaluate.dart';
 import 'visitor/serialize.dart';
->>>>>>> ad73a91f
 
 main(List<String> args) async {
   var printedError = false;
@@ -59,73 +52,11 @@
       return;
     }
 
-<<<<<<< HEAD
     if (options.interactive) {
       _repl(options);
       return;
     }
 
-    try {
-      SingleMapping sourceMap;
-      var sourceMapCallback =
-          options.emitSourceMap ? (SingleMapping map) => sourceMap = map : null;
-
-      var text =
-          options.readFromStdin ? await readStdin() : readFile(options.source);
-      var url = options.readFromStdin ? null : p.toUri(options.source);
-      var importer = new FilesystemImporter('.');
-      String css;
-      if (options.asynchronous) {
-        css = await compileStringAsync(text,
-            indented: options.indented,
-            logger: options.logger,
-            style: options.style,
-            importer: importer,
-            loadPaths: options.loadPaths,
-            url: url,
-            sourceMap: sourceMapCallback);
-      } else {
-        css = compileString(text,
-            indented: options.indented,
-            logger: options.logger,
-            style: options.style,
-            importer: importer,
-            loadPaths: options.loadPaths,
-            url: url,
-            sourceMap: sourceMapCallback);
-      }
-
-      css += _writeSourceMap(options, sourceMap);
-      if (options.writeToStdout) {
-        if (css.isNotEmpty) print(css);
-      } else {
-        ensureDir(p.dirname(options.destination));
-        writeFile(options.destination, css + "\n");
-      }
-    } on SassException catch (error, stackTrace) {
-      stderr.writeln(error.toString(color: options.color));
-
-      if (options.trace) {
-        stderr.writeln();
-        stderr.write(new Trace.from(stackTrace).terse.toString());
-        stderr.flush();
-      }
-
-      // Exit code 65 indicates invalid data per
-      // http://www.freebsd.org/cgi/man.cgi?query=sysexits.
-      exitCode = 65;
-    } on FileSystemException catch (error, stackTrace) {
-      stderr.writeln(
-          "Error reading ${p.relative(error.path)}: ${error.message}.");
-
-      // Error 66 indicates no input.
-      exitCode = 66;
-
-      if (options.trace) {
-        stderr.writeln();
-        stderr.write(new Trace.from(stackTrace).terse.toString());
-        stderr.flush();
-=======
     var importCache = new ImportCache([],
         loadPaths: options.loadPaths, logger: options.logger);
     for (var source in options.sourcesToDestinations.keys) {
@@ -147,7 +78,6 @@
 
         // Error 66 indicates no input.
         exitCode = 66;
->>>>>>> ad73a91f
       }
     }
   } on UsageException catch (error) {
